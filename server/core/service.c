/*
 * This file is distributed as part of the MariaDB Corporation MaxScale.  It is free
 * software: you can redistribute it and/or modify it under the terms of the
 * GNU General Public License as published by the Free Software Foundation,
 * version 2.
 *
 * This program is distributed in the hope that it will be useful, but WITHOUT
 * ANY WARRANTY; without even the implied warranty of MERCHANTABILITY or FITNESS
 * FOR A PARTICULAR PURPOSE.  See the GNU General Public License for more
 * details.
 *
 * You should have received a copy of the GNU General Public License along with
 * this program; if not, write to the Free Software Foundation, Inc., 51
 * Franklin Street, Fifth Floor, Boston, MA 02110-1301 USA.
 *
 * Copyright MariaDB Corporation Ab 2013-2014
 */

/**
 * @file service.c  - A representation of the service within the gateway.
 *
 * @verbatim
 * Revision History
 *
 * Date		Who			Description
 * 18/06/13	Mark Riddoch		Initial implementation
 * 24/06/13	Massimiliano Pinto	Added: Loading users from mysql backend in serviceStart
 * 06/02/14	Massimiliano Pinto	Added: serviceEnableRootUser routine
 * 25/02/14	Massimiliano Pinto	Added: service refresh limit feature
 * 28/02/14	Massimiliano Pinto	users_alloc moved from service_alloc to serviceStartPort (generic hashable for services)
 * 07/05/14	Massimiliano Pinto	Added: version_string initialized to NULL
 * 23/05/14	Mark Riddoch		Addition of service validation call
 * 29/05/14	Mark Riddoch		Filter API implementation
 * 09/09/14	Massimiliano Pinto	Added service option for localhost authentication
 * 13/10/14	Massimiliano Pinto	Added hashtable for resources (i.e database names for MySQL services)
 * 06/02/15	Mark Riddoch		Added caching of authentication data
 *
 * @endverbatim
 */
#include <stdio.h>
#include <stdlib.h>
#include <string.h>
#include <ctype.h>
#include <errno.h>
#include <session.h>
#include <service.h>
#include <server.h>
#include <router.h>
#include <spinlock.h>
#include <modules.h>
#include <dcb.h>
#include <users.h>
#include <filter.h>
#include <dbusers.h>
#include <poll.h>
#include <skygw_utils.h>
#include <log_manager.h>
#include <sys/stat.h>
#include <sys/types.h>

/** Defined in log_manager.cc */
extern int            lm_enabled_logfiles_bitmask;
extern size_t         log_ses_count[];
extern __thread log_info_t tls_log_info;

/** To be used with configuration type checks */
typedef struct typelib_st {
	int          tl_nelems;
	const char*  tl_name;
	const char** tl_p_elems;
} typelib_t;
/** Set of subsequent false,true pairs */
static const char* bool_strings[11]  = {"FALSE", "TRUE", "OFF", "ON", "N", "Y", "0", "1", "NO", "YES", 0};
typelib_t bool_type   = {array_nelems(bool_strings)-1, "bool_type", bool_strings};

/** List of valid values */
static const char* sqlvar_target_strings[4] = {"MASTER", "ALL", 0};
typelib_t sqlvar_target_type = {
	array_nelems(sqlvar_target_strings)-1, 
	"sqlvar_target_type", 
	sqlvar_target_strings
};

static SPINLOCK	service_spin = SPINLOCK_INIT;
static SERVICE	*allServices = NULL;

static int find_type(typelib_t* tl, const char* needle, int maxlen);

static void service_add_qualified_param(
        SERVICE*          svc,
        CONFIG_PARAMETER* param);

/**
 * Allocate a new service for the gateway to support
 *
 *
 * @param servname	The service name
 * @param router	Name of the router module this service uses
 *
 * @return		The newly created service or NULL if an error occurred
 */
SERVICE *
service_alloc(const char *servname, const char *router)
{
SERVICE 	*service;

	if ((service = (SERVICE *)calloc(1, sizeof(SERVICE))) == NULL)
		return NULL;
	if ((service->router = load_module(router, MODULE_ROUTER)) == NULL)
	{
                char* home = get_maxscale_home();
                char* ldpath = getenv("LD_LIBRARY_PATH");
                
                LOGIF(LE, (skygw_log_write_flush(
                        LOGFILE_ERROR,
                        "Error : Unable to load %s module \"%s\".\n\t\t\t"
                        "      Ensure that lib%s.so exists in one of the "
                        "following directories :\n\t\t\t      "
                        "- %s/modules\n\t\t\t      - %s",
                        MODULE_ROUTER,
                        router,
                        router,
                        home,
                        ldpath)));
		free(service);
		return NULL;
	}
	service->name = strdup(servname);
	service->routerModule = strdup(router);
	if (service->name == NULL || service->routerModule == NULL)
	{
		if (service->name)
			free(service->name);
		free(service);
		return NULL;
	}
	service->stats.started = time(0);
	service->state = SERVICE_STATE_ALLOC;
	spinlock_init(&service->spin);
	spinlock_init(&service->users_table_spin);

	spinlock_acquire(&service_spin);
	service->next = allServices;
	allServices = service;
	spinlock_release(&service_spin);

	return service;
}

/**
 * Check to see if a service pointer is valid
 *
 * @param service	The pointer to check
 * @return 1 if the service is in the list of all services
 */
int
service_isvalid(SERVICE *service)
{
SERVICE		*ptr;
int		rval = 0;

	spinlock_acquire(&service_spin);
	ptr = allServices;
	while (ptr)
	{
		if (ptr == service)
		{
			rval = 1;
			break;
		}
		ptr = ptr->next;
	}
	spinlock_release(&service_spin);
	return rval;
}

/**
 * Start an individual port/protocol pair
 *
 * @param service	The service
 * @param port		The port to start
 * @return		The number of listeners started
 */
static int
serviceStartPort(SERVICE *service, SERV_PROTOCOL *port)
{
int		listeners = 0;
char		config_bind[40];
GWPROTOCOL	*funcs;

        port->listener = dcb_alloc(DCB_ROLE_SERVICE_LISTENER);

        if (port->listener == NULL)
	{
		LOGIF(LE, (skygw_log_write_flush(
			LOGFILE_ERROR,
			"Error : Failed to create listener for service %s.",
			service->name)));
		goto retblock;
	}
	
	if (strcmp(port->protocol, "MySQLClient") == 0) {
		int loaded;

		if (service->users == NULL) {
			/*
			 * Allocate specific data for MySQL users
			 * including hosts and db names
			 */
			service->users = mysql_users_alloc();
	
			if ((loaded = load_mysql_users(service)) < 0)
			{
				LOGIF(LE, (skygw_log_write_flush(
					LOGFILE_ERROR,
					"Error : Unable to load users from %s:%d for "
					"service %s.",
					(port->address == NULL ? "0.0.0.0" : port->address),
					port->port,
					service->name)));
<<<<<<< HEAD
=======
				
				{
					/* Try loading authentication data from file cache */
					char	*ptr, path[4096];
					strcpy(path, "/usr/local/skysql/MaxScale");
					if ((ptr = getenv("MAXSCALE_HOME")) != NULL)
					{
						strncpy(path, ptr, 4096);
					}
					strncat(path, "/", 4096);
					strncat(path, service->name, 4096);
					strncat(path, "/.cache/dbusers", 4096);
					loaded = dbusers_load(service->users, path);
					if (loaded != -1)
					{
						LOGIF(LE, (skygw_log_write_flush(
							LOGFILE_ERROR,
							"Using cached credential information.")));
					}
				}
				if (loaded == -1)
				{
					hashtable_free(service->users->data);
					free(service->users);
					dcb_free(port->listener);
					port->listener = NULL;
					goto retblock;
				}
			}
			else
			{
				/* Save authentication data to file cache */
				char	*ptr, path[4096];
				strcpy(path, "/usr/local/skysql/MaxScale");
				if ((ptr = getenv("MAXSCALE_HOME")) != NULL)
				{
					strncpy(path, ptr, 4096);
				}
				strncat(path, "/", 4096);
				strncat(path, service->name, 4096);
				if (access(path, R_OK) == -1)
					mkdir(path, 0777);
				strncat(path, "/.cache", 4096);
				if (access(path, R_OK) == -1)
					mkdir(path, 0777);
				strncat(path, "/dbusers", 4096);
				dbusers_save(service->users, path);
>>>>>>> 25e39f35
			}

			/* At service start last update is set to USERS_REFRESH_TIME seconds earlier.
 			 * This way MaxScale could try reloading users' just after startup
 			 */
			service->rate_limit.last=time(NULL) - USERS_REFRESH_TIME;
			service->rate_limit.nloads=1;

			LOGIF(LM, (skygw_log_write(
				LOGFILE_MESSAGE,
				"Loaded %d MySQL Users for service [%s].",
				loaded, service->name)));
		}
	} 
	else 
	{
		if (service->users == NULL) {
			/* Generic users table */
			service->users = users_alloc();
		}
	}

	if ((funcs=(GWPROTOCOL *)load_module(port->protocol, MODULE_PROTOCOL)) 
		== NULL)
	{
		if (service->users->data)
		{
			hashtable_free(service->users->data);
		}
		free(service->users);
		dcb_free(port->listener);
		port->listener = NULL;
		LOGIF(LE, (skygw_log_write_flush(
                        LOGFILE_ERROR,
			"Error : Unable to load protocol module %s. Listener "
                        "for service %s not started.",
			port->protocol,
                        service->name)));
		goto retblock;
	}
	memcpy(&(port->listener->func), funcs, sizeof(GWPROTOCOL));
	port->listener->session = NULL;
	
	if (port->address)
		sprintf(config_bind, "%s:%d", port->address, port->port);
	else
		sprintf(config_bind, "0.0.0.0:%d", port->port);

	if (port->listener->func.listen(port->listener, config_bind)) 
	{
                port->listener->session = session_alloc(service, port->listener);

                if (port->listener->session != NULL) 
		{
                        port->listener->session->state = SESSION_STATE_LISTENER;
                        listeners += 1;
                } 
                else 
		{
			LOGIF(LE, (skygw_log_write_flush(
				LOGFILE_ERROR,
				"Error : Failed to create session to service %s.",
				service->name)));
			
			if (service->users->data)
			{
				hashtable_free(service->users->data);
			}
			free(service->users);
                        dcb_close(port->listener);
			port->listener = NULL;
			goto retblock;
                }
        } 
        else 
	{       
                LOGIF(LE, (skygw_log_write_flush(
                        LOGFILE_ERROR,
			"Error : Unable to start to listen port %d for %s %s.",
			port->port,
                        port->protocol,
                        service->name)));
		if (service->users->data)
		{
			hashtable_free(service->users->data);
		}
		free(service->users);
		dcb_close(port->listener);
		port->listener = NULL;
        }
        
retblock:
	return listeners;
}

/**
 * Start a service
 *
 * This function loads the protocol modules for each port on which the
 * service listens and starts the listener on that port
 *
 * Also create the router_instance for the service.
 *
 * @param service	The Service that should be started
 * @return	Returns the number of listeners created
 */
int
serviceStart(SERVICE *service)
{
SERV_PROTOCOL	*port;
int		listeners = 0;

	if ((service->router_instance = service->router->createInstance(service,
					service->routerOptions)) == NULL)
	{
		LOGIF(LE, (skygw_log_write_flush(LOGFILE_ERROR,
			"%s: Failed to create router instance for service. Service not started.",
				service->name)));
		service->state = SERVICE_STATE_FAILED;
		return 0;
	}

	port = service->ports;
	while (!service->svc_do_shutdown && port)
	{
		listeners += serviceStartPort(service, port);
		port = port->next;
	}
	if (listeners)
	{
		service->state = SERVICE_STATE_STARTED;
		service->stats.started = time(0);
	}

	return listeners;
}

/**
 * Start an individual listener
 *
 * @param service	The service to start the listener for
 * @param protocol	The name of the protocol
 * @param port		The port number
 */
void
serviceStartProtocol(SERVICE *service, char *protocol, int port)
{
SERV_PROTOCOL	*ptr;

	ptr = service->ports;
	while (ptr)
	{
		if (strcmp(ptr->protocol, protocol) == 0 && ptr->port == port)
			serviceStartPort(service, ptr);
		ptr = ptr->next;
	}
}


/**
 * Start all the services
 *
 * @return Return the number of services started
 */
int
serviceStartAll()
{
SERVICE	*ptr;
int	n = 0,i;

	ptr = allServices;
	while (ptr && !ptr->svc_do_shutdown)
	{
		n += (i = serviceStart(ptr));

		if(i == 0)
		{
			LOGIF(LE, (skygw_log_write(
				LOGFILE_ERROR,
				"Error : Failed to start service '%s'.",
				ptr->name)));
		}

		ptr = ptr->next;
	}
	return n;
}

/**
 * Stop a service
 *
 * This function stops the listener for the service
 *
 * @param service	The Service that should be stopped
 * @return	Returns the number of listeners restarted
 */
int
serviceStop(SERVICE *service)
{
SERV_PROTOCOL	*port;
int		listeners = 0;

	port = service->ports;
	while (port)
	{
		poll_remove_dcb(port->listener);
		port->listener->session->state = SESSION_STATE_LISTENER_STOPPED;
		listeners++;

		port = port->next;
	}
	service->state = SERVICE_STATE_STOPPED;

	return listeners;
}

/**
 * Restart a service
 *
 * This function stops the listener for the service
 *
 * @param service	The Service that should be restarted
 * @return	Returns the number of listeners restarted
 */
int
serviceRestart(SERVICE *service)
{
SERV_PROTOCOL	*port;
int		listeners = 0;

	port = service->ports;
	while (port)
	{
                if (poll_add_dcb(port->listener) == 0) {
                        port->listener->session->state = SESSION_STATE_LISTENER;
                        listeners++;
                }
		port = port->next;
	}

	return listeners;
}


/**
 * Deallocate the specified service
 *
 * @param service	The service to deallocate
 * @return	Returns true if the service was freed
 */
int
service_free(SERVICE *service)
{
SERVICE *ptr;
SERVER_REF *srv;
	if (service->stats.n_current)
		return 0;
	/* First of all remove from the linked list */
	spinlock_acquire(&service_spin);
	if (allServices == service)
	{
		allServices = service->next;
	}
	else
	{
		ptr = allServices;
		while (ptr && ptr->next != service)
		{
			ptr = ptr->next;
		}
		if (ptr)
			ptr->next = service->next;
	}
	spinlock_release(&service_spin);

	/* Clean up session and free the memory */
        
        while(service->dbref){
            srv = service->dbref;
            service->dbref = service->dbref->next;
            free(srv);
        }
        
	free(service->name);
	free(service->routerModule);
	if (service->credentials.name)
		free(service->credentials.name);
	if (service->credentials.authdata)
		free(service->credentials.authdata);
	free(service);
	return 1;
}

/**
 * Add a protocol/port pair to the service
 *
 * @param service	The service
 * @param protocol	The name of the protocol module
 * @param address	The address to listen with
 * @param port		The port to listen on
 * @return	TRUE if the protocol/port could be added
 */
int
serviceAddProtocol(SERVICE *service, char *protocol, char *address, unsigned short port)
{
SERV_PROTOCOL	*proto;

	if ((proto = (SERV_PROTOCOL *)malloc(sizeof(SERV_PROTOCOL))) == NULL)
	{
		return 0;
	}
	proto->protocol = strdup(protocol);
	if (address)
		proto->address = strdup(address);
	else
		proto->address = NULL;
	proto->port = port;
	spinlock_acquire(&service->spin);
	proto->next = service->ports;
	service->ports = proto;
	spinlock_release(&service->spin);

	return 1;
}

/**
 * Check if a protocol/port pair is part of the service
 *
 * @param service	The service
 * @param protocol	The name of the protocol module
 * @param port		The port to listen on
 * @return	TRUE if the protocol/port is already part of the service
 */
int
serviceHasProtocol(SERVICE *service, char *protocol, unsigned short port)
{
SERV_PROTOCOL	*proto;

	spinlock_acquire(&service->spin);
	proto = service->ports;
	while (proto)
	{
		if (strcmp(proto->protocol, protocol) == 0 && proto->port == port)
			break;
		proto = proto->next;
	}
	spinlock_release(&service->spin);

	return proto != NULL;
}

/**
 * Add a backend database server to a service
 *
 * @param service	The service to add the server to
 * @param server	The server to add
 */
void
serviceAddBackend(SERVICE *service, SERVER *server)
{
	spinlock_acquire(&service->spin);
        SERVER_REF *sref;
        if((sref = calloc(1,sizeof(SERVER_REF))) != NULL)
        {
            sref->next = service->dbref;
            sref->server = server;
            service->dbref = sref;
        }
	spinlock_release(&service->spin);
}

/**
 * Test if a server is part of a service
 *
 * @param service	The service to add the server to
 * @param server	The server to add
 * @return		Non-zero if the server is already part of the service
 */
int
serviceHasBackend(SERVICE *service, SERVER *server)
{
SERVER_REF	*ptr;

	spinlock_acquire(&service->spin);
	ptr = service->dbref;
	while (ptr && ptr->server != server)
		ptr = ptr->next;
	spinlock_release(&service->spin);

	return ptr != NULL;
}

/**
 * Add a router option to a service
 *
 * @param service	The service to add the router option to
 * @param option	The option string
 */
void
serviceAddRouterOption(SERVICE *service, char *option)
{
int	i;

	spinlock_acquire(&service->spin);
	if (service->routerOptions == NULL)
	{
		service->routerOptions = (char **)calloc(2, sizeof(char *));
		service->routerOptions[0] = strdup(option);
		service->routerOptions[1] = NULL;
	}
	else
	{
		for (i = 0; service->routerOptions[i]; i++)
			;
		service->routerOptions = (char **)realloc(service->routerOptions,
				(i + 2) * sizeof(char *));
		service->routerOptions[i] = strdup(option);
		service->routerOptions[i+1] = NULL;
	}
	spinlock_release(&service->spin);
}

/**
 * Remove the router options for the service
 *
 * @param	service	The service to remove the options from
 */
void
serviceClearRouterOptions(SERVICE *service)
{
int	i;

	spinlock_acquire(&service->spin);
	if (service->routerOptions != NULL)
	{
		for (i = 0; service->routerOptions[i]; i++)
			free(service->routerOptions[i]);
		free(service->routerOptions);
		service->routerOptions = NULL;
	}
	spinlock_release(&service->spin);
}
/**
 * Set the service user that is used to log in to the backebd servers
 * associated with this service.
 *
 * @param service	The service we are setting the data for
 * @param user		The user name to use for connections
 * @param auth		The authentication data we need, e.g. MySQL SHA1 password
 * @return	0 on failure
 */
int
serviceSetUser(SERVICE *service, char *user, char *auth)
{
	if (service->credentials.name)
		free(service->credentials.name);
	if (service->credentials.authdata)
		free(service->credentials.authdata);
	service->credentials.name = strdup(user);
	service->credentials.authdata = strdup(auth);

	if (service->credentials.name == NULL || service->credentials.authdata == NULL)
		return 0;
	return 1;
}


/**
 * Get the service user that is used to log in to the backebd servers
 * associated with this service.
 *
 * @param service	The service we are setting the data for
 * @param user		The user name to use for connections
 * @param auth		The authentication data we need, e.g. MySQL SHA1 password
 * @return		0 on failure
 */
int
serviceGetUser(SERVICE *service, char **user, char **auth)
{
	if (service->credentials.name == NULL || service->credentials.authdata == NULL)
		return 0;
	*user = service->credentials.name;
	*auth = service->credentials.authdata;
	return 1;
}

/**
 * Enable/Disable root user for this service
 * associated with this service.
 *
 * @param service	The service we are setting the data for
 * @param action	1 for root enable, 0 for disable access
 * @return		0 on failure
 */

int
serviceEnableRootUser(SERVICE *service, int action)
{
	if (action != 0 && action != 1)
		return 0;

	service->enable_root = action;

	return 1;
}

/**
 * Trim whitespace from the from an rear of a string
 *
 * @param str		String to trim
 * @return	Trimmed string, chanesg are done in situ
 */
static char *
trim(char *str)
{
char	*ptr;

	while (isspace(*str))
		str++;

	/* Point to last character of the string */
	ptr = str + strlen(str) - 1;
	while (ptr > str && isspace(*ptr))
		*ptr-- = 0;

	return str;
}

/**
 * Set the filters used by the service
 *
 * @param service	The service itself
 * @param filters	ASCII string of filters to use
 */
void
serviceSetFilters(SERVICE *service, char *filters)
{
FILTER_DEF	**flist;
char		*ptr, *brkt;
int		n = 0;

	if ((flist = (FILTER_DEF **)malloc(sizeof(FILTER_DEF *))) == NULL)
	{
		LOGIF(LE, (skygw_log_write_flush(LOGFILE_ERROR,
			"Error : Out of memory adding filters to service.\n")));
		return;
	}
	ptr = strtok_r(filters, "|", &brkt);
	while (ptr)
	{
		n++;
		if ((flist = (FILTER_DEF **)realloc(flist,
				(n + 1) * sizeof(FILTER_DEF *))) == NULL)
		{
			LOGIF(LE, (skygw_log_write_flush(LOGFILE_ERROR,
				"Error : Out of memory adding filters to service.\n")));
			return;
		}
		if ((flist[n-1] = filter_find(trim(ptr))) == NULL)
		{
			LOGIF(LE, (skygw_log_write_flush(
                                LOGFILE_ERROR,
				"Warning : Unable to find filter '%s' for service '%s'\n",
					trim(ptr), service->name
					)));
			n--;
		}
		flist[n] = NULL;
		ptr = strtok_r(NULL, "|", &brkt);
	}

	service->filters = flist;
	service->n_filters = n;
}

/**
 * Return a named service
 *
 * @param servname	The name of the service to find
 * @return The service or NULL if not found
 */
SERVICE *
service_find(char *servname)
{
SERVICE 	*service;

	spinlock_acquire(&service_spin);
	service = allServices;
	while (service && strcmp(service->name, servname) != 0)
		service = service->next;
	spinlock_release(&service_spin);

	return service;
}


/**
 * Print details of an individual service
 *
 * @param service	Service to print
 */
void
printService(SERVICE *service)
{
SERVER_REF		*ptr = service->dbref;
struct tm	result;
char		time_buf[30];
int		i;

	printf("Service %p\n", (void *)service);
	printf("\tService:				%s\n", service->name);
	printf("\tRouter:				%s (%p)\n", service->routerModule, (void *)service->router);
	printf("\tStarted:		%s",
			asctime_r(localtime_r(&service->stats.started, &result), time_buf));
	printf("\tBackend databases\n");
	while (ptr)
	{
		printf("\t\t%s:%d  Protocol: %s\n", ptr->server->name, ptr->server->port, ptr->server->protocol);
		ptr = ptr->next;
	}
	if (service->n_filters)
	{
		printf("\tFilter chain:		");
		for (i = 0; i < service->n_filters; i++)
		{
			printf("%s %s ", service->filters[i]->name,
				i + 1 < service->n_filters ? "|" : "");
		}
		printf("\n");
	}
	printf("\tUsers data:        	%p\n", (void *)service->users);
	printf("\tTotal connections:	%d\n", service->stats.n_sessions);
	printf("\tCurrently connected:	%d\n", service->stats.n_current);
}

/**
 * Print all services
 *
 * Designed to be called within a debugger session in order
 * to display all active services within the gateway
 */
void
printAllServices()
{
SERVICE	*ptr;

	spinlock_acquire(&service_spin);
	ptr = allServices;
	while (ptr)
	{
		printService(ptr);
		ptr = ptr->next;
	}
	spinlock_release(&service_spin);
}

/**
 * Print all services to a DCB
 *
 * Designed to be called within a CLI command in order
 * to display all active services within the gateway
 */
void
dprintAllServices(DCB *dcb)
{
SERVICE	*ptr;

	spinlock_acquire(&service_spin);
	ptr = allServices;
	while (ptr)
	{
		dprintService(dcb, ptr);
		ptr = ptr->next;
	}
	spinlock_release(&service_spin);
}

/**
 * Print details of a single service.
 *
 * @param dcb		DCB to print data to
 * @param service	The service to print
 */
void dprintService(DCB *dcb, SERVICE *service)
{
SERVER_REF		*server = service->dbref;
struct tm	result;
char		timebuf[30];
int		i;

	dcb_printf(dcb, "Service %p\n", service);
	dcb_printf(dcb, "\tService:				%s\n",
						service->name);
	dcb_printf(dcb, "\tRouter: 				%s (%p)\n",
			service->routerModule, service->router);
	switch (service->state)
	{
	case SERVICE_STATE_STARTED:
		dcb_printf(dcb, "\tState: 					Started\n");
		break;
	case SERVICE_STATE_STOPPED:
		dcb_printf(dcb, "\tState: 					Stopped\n");
		break;
	case SERVICE_STATE_FAILED:
		dcb_printf(dcb, "\tState: 					Failed\n");
		break;
	case SERVICE_STATE_ALLOC:
		dcb_printf(dcb, "\tState: 					Allocated\n");
		break;
	}
	if (service->router && service->router_instance)
		service->router->diagnostics(service->router_instance, dcb);
	dcb_printf(dcb, "\tStarted:				%s",
			asctime_r(localtime_r(&service->stats.started, &result), timebuf));
	dcb_printf(dcb, "\tRoot user access:			%s\n",
			service->enable_root ? "Enabled" : "Disabled");
	if (service->n_filters)
	{
		dcb_printf(dcb, "\tFilter chain:		");
		for (i = 0; i < service->n_filters; i++)
		{
			dcb_printf(dcb, "%s %s ", service->filters[i]->name,
				i + 1 < service->n_filters ? "|" : "");
		}
		dcb_printf(dcb, "\n");
	}
	dcb_printf(dcb, "\tBackend databases\n");
	while (server)
	{
		dcb_printf(dcb, "\t\t%s:%d  Protocol: %s\n", server->server->name, server->server->port,
								server->server->protocol);
		server = server->next;
	}
	if (service->weightby)
		dcb_printf(dcb, "\tRouting weight parameter:		%s\n",
							service->weightby);
	dcb_printf(dcb, "\tUsers data:        			%p\n",
						service->users);
	dcb_printf(dcb, "\tTotal connections:			%d\n",
						service->stats.n_sessions);
	dcb_printf(dcb, "\tCurrently connected:			%d\n",
						service->stats.n_current);
}

/**
 * List the defined services in a tabular format.
 *
 * @param dcb		DCB to print the service list to.
 */
void
dListServices(DCB *dcb)
{
SERVICE	*ptr;

	spinlock_acquire(&service_spin);
	ptr = allServices;
	if (ptr)
	{
		dcb_printf(dcb, "Services.\n");
		dcb_printf(dcb, "--------------------------+----------------------+--------+---------------\n");
		dcb_printf(dcb, "%-25s | %-20s | #Users | Total Sessions\n",
			"Service Name", "Router Module");
		dcb_printf(dcb, "--------------------------+----------------------+--------+---------------\n");
	}
	while (ptr)
	{
		ss_dassert(ptr->stats.n_current >= 0);
		dcb_printf(dcb, "%-25s | %-20s | %6d | %5d\n",
			ptr->name, ptr->routerModule,
			ptr->stats.n_current, ptr->stats.n_sessions);
		ptr = ptr->next;
	}
	if (allServices)
		dcb_printf(dcb, "--------------------------+----------------------+--------+---------------\n\n");
	spinlock_release(&service_spin);
}

/**
 * List the defined listeners in a tabular format.
 *
 * @param dcb		DCB to print the service list to.
 */
void
dListListeners(DCB *dcb)
{
SERVICE		*ptr;
SERV_PROTOCOL	*lptr;

	spinlock_acquire(&service_spin);
	ptr = allServices;
	if (ptr)
	{
		dcb_printf(dcb, "Listeners.\n");
		dcb_printf(dcb, "---------------------+--------------------+-----------------+-------+--------\n");
		dcb_printf(dcb, "%-20s | %-18s | %-15s | Port  | State\n",
			"Service Name", "Protocol Module", "Address");
		dcb_printf(dcb, "---------------------+--------------------+-----------------+-------+--------\n");
	}
	while (ptr)
	{
		lptr = ptr->ports;
		while (lptr)
		{
			dcb_printf(dcb, "%-20s | %-18s | %-15s | %5d | %s\n",
				ptr->name, lptr->protocol, 
				(lptr && lptr->address) ? lptr->address : "*",
				lptr->port,
				(!lptr->listener || 
				!lptr->listener->session ||
				lptr->listener->session->state == SESSION_STATE_LISTENER_STOPPED) ? 
				"Stopped" : "Running"
			);

			lptr = lptr->next;
		}
		ptr = ptr->next;
	}
	if (allServices)
		dcb_printf(dcb, "---------------------+--------------------+-----------------+-------+--------\n\n");
	spinlock_release(&service_spin);
}

/**
 * Update the definition of a service
 *
 * @param service	The service to update
 * @param router	The router module to use
 * @param user		The user to use to extract information from the database
 * @param auth		The password for the user above
 */
void
service_update(SERVICE *service, char *router, char *user, char *auth)
{
void	*router_obj;

	if (!strcmp(service->routerModule, router))
	{
		if ((router_obj = load_module(router, MODULE_ROUTER)) == NULL)
		{
			LOGIF(LE, (skygw_log_write_flush(
                                LOGFILE_ERROR,
                                "Error : Failed to update router "
                                "for service %s to %s.",
				service->name,
                                router)));
		}
		else
		{
			LOGIF(LM, (skygw_log_write(
                                LOGFILE_MESSAGE,
                                "Update router for service %s to %s.",
				service->name,
                                router)));
			free(service->routerModule);
			service->routerModule = strdup(router);
			service->router = router_obj;
		}
	}
	if (user &&
            (strcmp(service->credentials.name, user) != 0 ||
             strcmp(service->credentials.authdata, auth) != 0))
	{
		LOGIF(LM, (skygw_log_write(
                        LOGFILE_MESSAGE,
                        "Update credentials for service %s.",
                        service->name)));
		serviceSetUser(service, user, auth);
	}
}


int service_refresh_users(SERVICE *service) {
	int ret = 1;
	/* check for another running getUsers request */
	if (! spinlock_acquire_nowait(&service->users_table_spin)) {
		LOGIF(LD, (skygw_log_write_flush(
			LOGFILE_DEBUG,
			"%s: [service_refresh_users] failed to get get lock for loading new users' table: another thread is loading users",
			service->name)));

		return 1;
	}

	
	/* check if refresh rate limit has exceeded */
	if ( (time(NULL) < (service->rate_limit.last + USERS_REFRESH_TIME)) || (service->rate_limit.nloads > USERS_REFRESH_MAX_PER_TIME)) { 
		spinlock_release(&service->users_table_spin);
		LOGIF(LE, (skygw_log_write_flush(
			LOGFILE_ERROR,
			"%s: Refresh rate limit exceeded for load of users' table.",
			service->name)));

 		return 1;
	}

	service->rate_limit.nloads++;	

	/* update time and counter */
	if (service->rate_limit.nloads > USERS_REFRESH_MAX_PER_TIME) {
		service->rate_limit.nloads = 1;
		service->rate_limit.last = time(NULL);
	}

	ret = replace_mysql_users(service);

	/* remove lock */
	spinlock_release(&service->users_table_spin);

	if (ret >= 0)
		return 0;
	else
		return 1;
}

bool service_set_param_value (
        SERVICE*            service,
        CONFIG_PARAMETER*   param,
        char*               valstr,
        count_spec_t        count_spec,
        config_param_type_t type)
{
        char*    p;
        int      valint;
	bool     valbool;
	target_t valtarget;
	bool     succp = true;
                
	if (PARAM_IS_TYPE(type,PERCENT_TYPE) ||PARAM_IS_TYPE(type,COUNT_TYPE))
	{
		/**
		 * Find out whether the value is numeric and ends with '%' or '\0'
		 */
		p = valstr;
		
		while(isdigit(*p)) p++;

		errno = 0;
		
		if (p == valstr || (*p != '%' && *p != '\0'))
		{
			succp = false;
		}
		else if (*p == '%')
		{
			if (*(p+1) == '\0')
			{
				*p = '\0';
				valint = (int) strtol(valstr, (char **)NULL, 10);
				
				if (valint == 0 && errno != 0)
				{
					succp = false;
				}
				else if (PARAM_IS_TYPE(type,PERCENT_TYPE))
				{
					succp   = true;
					config_set_qualified_param(param, (void *)&valint, PERCENT_TYPE);
				}
				else
				{
					/** Log error */
				}
			}
			else
			{
				succp = false;
			}
		}
		else if (*p == '\0')
		{
			valint = (int) strtol(valstr, (char **)NULL, 10);
			
			if (valint == 0 && errno != 0)
			{
				succp = false;
			}
			else if (PARAM_IS_TYPE(type,COUNT_TYPE))
			{
				succp = true;
				config_set_qualified_param(param, (void *)&valint, COUNT_TYPE);
			}
			else
			{
				/** Log error */
			}
		}
	}
	else if (type == BOOL_TYPE)
	{
		unsigned int rc;

		rc = find_type(&bool_type, valstr, strlen(valstr)+1);
		
		if (rc > 0)
		{
			succp = true;
			if (rc%2 == 1)
			{
				valbool = false;
			}
			else if (rc%2 == 0)
			{
				valbool = true;
			}
			/** add param to config */
			config_set_qualified_param(param, 
						   (void *)&valbool, 
						   BOOL_TYPE); 
		}
		else
		{
			succp = false;
		}
	}
	else if (type == SQLVAR_TARGET_TYPE)
	{
		unsigned int rc;
		
		rc = find_type(&sqlvar_target_type, valstr, strlen(valstr)+1);
		
		if (rc > 0 && rc < 3)
		{
			succp = true;
			if (rc == 1)
			{
				valtarget = TYPE_MASTER;
			}
			else if (rc == 2)
			{
				valtarget = TYPE_ALL;
			}
			/** add param to config */
			config_set_qualified_param(param, 
						   (void *)&valtarget, 
						   SQLVAR_TARGET_TYPE);
		}
		else
		{
			succp = false;
		}
	}
	
        if (succp)
        {
		service_add_qualified_param(service, param); /*< add param to svc */
        }
        return succp;
}
/*
 * Function to find a string in typelib_t
 * (similar to find_type() of mysys/typelib.c)
 *	 
 *	 SYNOPSIS
 *	 find_type()
 *	 lib                  typelib_t
 *	 find                 String to find
 *	 length               Length of string to find
 *	 part_match           Allow part matching of value
 *	 
 *	 RETURN
 *	 0 error
 *	 > 0 position in TYPELIB->type_names +1
 */
static int find_type(
	typelib_t*  tl,
	const char* needle,
	int         maxlen)
{
	int i;
	
	if (tl == NULL || needle == NULL || maxlen <= 0)
	{
		return -1;
	}
	
	for (i=0; i<tl->tl_nelems; i++)
	{
		if (strncasecmp(tl->tl_p_elems[i], needle, maxlen) == 0)
		{
			return i+1;
		}
	}
	return 0;
}

/**
 * Add qualified config parameter to SERVICE struct.
 */ 	
static void service_add_qualified_param(
        SERVICE*          svc,
        CONFIG_PARAMETER* param)
{        
        spinlock_acquire(&svc->spin);
               
        if (svc->svc_config_param == NULL)
        {
                svc->svc_config_param = config_clone_param(param);
                svc->svc_config_param->next = NULL;
        }
        else
        {
                CONFIG_PARAMETER*  p = svc->svc_config_param;
                CONFIG_PARAMETER*  prev = NULL;
                
                while (true)
                {
                        CONFIG_PARAMETER* old;
                        
                        /** Replace existing parameter in the list, free old */
                        if (strncasecmp(param->name,
                                        p->name, 
                                        strlen(param->name)) == 0)
                        {                                
                                old = p;
                                p = config_clone_param(param);
                                p->next = old->next;
                                
                                if (prev != NULL)
                                {
                                        prev->next = p;
                                }
                                else
                                {
                                        svc->svc_config_param = p;
                                }
                                free(old);
                                break;
                        }
                        prev = p;
                        p = p->next;
                        
                        /** Hit end of the list, add new parameter */
                        if (p == NULL)
                        {
                                p = config_clone_param(param);
                                prev->next = p;
                                p->next = NULL;
                                break;
                        }
                }
        }
        /** Increment service's configuration version */
        atomic_add(&svc->svc_config_version, 1);
        spinlock_release(&svc->spin);
}

/**
 * Return the name of the service
 *
 * @param svc		The service
 */
char *
service_get_name(SERVICE *svc)
{
        return svc->name;
}

/**
 * Set the weighting parameter for the service
 *
 * @param	service		The service pointer
 * @param	weightby	The parameter name to weight the routing by
 */
void
serviceWeightBy(SERVICE *service, char *weightby)
{
	if (service->weightby)
		free(service->weightby);
	service->weightby = strdup(weightby);
}

/**
 * Return the parameter the wervice shoudl use to weight connections
 * by
 * @param service		The Service pointer
 */
char *
serviceGetWeightingParameter(SERVICE *service)
{
	return service->weightby;
}

/**
 * Enable/Disable localhost authentication match criteria
 * associated with this service.
 *
 * @param service       The service we are setting the data for
 * @param action        1 for enable, 0 for disable access
 * @return              0 on failure
 */

int
serviceEnableLocalhostMatchWildcardHost(SERVICE *service, int action)
{
	if (action != 0 && action != 1)
		return 0;

	service->localhost_match_wildcard_host = action;

	return 1;
}

void service_shutdown()
{
	SERVICE* svc;
	spinlock_acquire(&service_spin);
	svc = allServices;
	while (svc != NULL)
	{
		svc->svc_do_shutdown = true;
		svc = svc->next;
	}
	spinlock_release(&service_spin);
}<|MERGE_RESOLUTION|>--- conflicted
+++ resolved
@@ -218,8 +218,6 @@
 					(port->address == NULL ? "0.0.0.0" : port->address),
 					port->port,
 					service->name)));
-<<<<<<< HEAD
-=======
 				
 				{
 					/* Try loading authentication data from file cache */
@@ -267,7 +265,6 @@
 					mkdir(path, 0777);
 				strncat(path, "/dbusers", 4096);
 				dbusers_save(service->users, path);
->>>>>>> 25e39f35
 			}
 
 			/* At service start last update is set to USERS_REFRESH_TIME seconds earlier.
